--- conflicted
+++ resolved
@@ -1,11 +1,7 @@
 use std::collections::HashMap;
 
 use serde::{Deserialize, Serialize};
-<<<<<<< HEAD
-use turbopath::AbsoluteSystemPath;
-=======
 use turbopath::{AbsoluteSystemPath, AbsoluteSystemPathBuf};
->>>>>>> 8b85c82d
 
 use crate::Error;
 
@@ -72,13 +68,8 @@
     }
 }
 
-<<<<<<< HEAD
 #[derive(Serialize, Deserialize, Clone, Debug, PartialEq, Default)]
 /// Contains the token itself and a list of teams the token is valid for.
-=======
-#[derive(Serialize, Deserialize, Clone, Debug, PartialEq)]
-/// Contains the token itself.
->>>>>>> 8b85c82d
 pub struct AuthToken {
     /// The token itself.
     pub token: String,
